--- conflicted
+++ resolved
@@ -22,26 +22,15 @@
   repeated GetProjectResponse projects = 1;
 }
 
-<<<<<<< HEAD
-message CreateProjectRequest  {
-    common.v1.UUID id = 1;
-    common.v1.UUID owner_id = 2;
-    common.v1.UUID repository_id = 3;
-    string project_name = 4;
-    string production_branch = 5;
-    ProjectBuildSettingsMessage build_settings = 6;
-    ProjectEnvironmentVariableListMessage environment_variables = 7;
-    google.protobuf.Timestamp created_at = 8;
-=======
 message CreateProjectRequest {
   common.v1.UUID id = 1;
   common.v1.UUID owner_id = 2;
-  string project_name = 3;
-  string production_branch = 4;
-  ProjectBuildSettingsMessage build_settings = 5;
-  ProjectEnvironmentVariableListMessage environment_variables = 6;
-  google.protobuf.Timestamp created_at = 7;
->>>>>>> 255ac0fc
+  common.v1.UUID repository_id = 3;
+  string project_name = 4;
+  string production_branch = 5;
+  ProjectBuildSettingsMessage build_settings = 6;
+  ProjectEnvironmentVariableListMessage environment_variables = 7;
+  google.protobuf.Timestamp created_at = 8;
 }
 
 message GetProjectRequest {
@@ -57,17 +46,6 @@
 }
 
 message GetProjectResponse {
-<<<<<<< HEAD
-    common.v1.UUID id = 1;
-    string project_name = 2;
-    string production_branch = 3;
-    ProjectBuildSettingsMessage build_settings = 4;
-    ProjectEnvironmentVariableListMessage environment_variables = 5;
-    google.protobuf.Timestamp created_at = 6;
-    common.v1.UUID owner_id = 7;
-    common.v1.UUID repository_id = 8;
-	string repository_name = 9;
-=======
   common.v1.UUID id = 1;
   string project_name = 2;
   string production_branch = 3;
@@ -75,7 +53,8 @@
   ProjectEnvironmentVariableListMessage environment_variables = 5;
   google.protobuf.Timestamp created_at = 6;
   common.v1.UUID owner_id = 7;
->>>>>>> 255ac0fc
+  common.v1.UUID repository_id = 8;
+  string repository_name = 9;
 }
 
 message ProjectEnvironmentVariableListMessage {
