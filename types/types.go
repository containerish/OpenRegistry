package types

import (
	"encoding/json"
	"fmt"

	"github.com/fatih/color"
)

type (
	Metadata struct {
		Namespace string
		Manifest  ImageManifest
	}

	Manifest struct {
		SkynetLink string
		Reference  string
		Digest     string
	}

	ImageManifest struct {
		SchemaVersion int       `json:"schemaVersion"`
		MediaType     string    `json:"mediaType"`
		Layers        []*Layer  `json:"layers"`
		Config        []*Config `json:"config"`
<<<<<<< HEAD
	}

	Blob struct {
		RangeStart uint32
		RangeEnd   uint32
		Digest     string
		Skylink    string
		UUID       string
=======
>>>>>>> c5373d19
	}

	Layer struct {
		MediaType  string `json:"mediaType"`
<<<<<<< HEAD
		Blobs      []Blob `json:"blobs"`
=======
		RangeStart uint32
		RangeEnd   uint32
>>>>>>> c5373d19
		Size       int    `json:"size"`
		Digest     string `json:"digest"`
		SkynetLink string `json:"skynetLink"`
		UUID       string `json:"uuid"`
	}

	LayerRef struct {
		Digest  string
		Skylink string
	}

	Config struct {
		MediaType  string `json:"mediaType"`
		Size       int    `json:"size"`
		Digest     string `json:"digest"`
		SkynetLink string `json:"skynetLink"`
		Reference  string `json:"reference"`
	}
)

func (md Metadata) GetManifestByRef(ref string) (*Config, error) {
	if len(md.Manifest.Config) == 0 {
		return nil, fmt.Errorf("manifest not found")
	}

	for _, c := range md.Manifest.Config {
		if c.Digest == ref || c.Reference == ref {
			return c, nil
		}
	}

	return nil, fmt.Errorf("manifest not found")
}

func (md Metadata) Digests() []string {
	digests := make([]string, len(md.Manifest.Config))

	for _, c := range md.Manifest.Config {
		digests = append(digests, c.Digest)
	}

	for _, l := range md.Manifest.Layers {
		digests = append(digests, l.Digest)
	}

	return digests
}

func (md Metadata) Bytes() []byte {
	bz, err := json.Marshal(md)
	if err != nil {
		fmt.Println(err.Error())
		return []byte{}
	}

	return bz
}

func (md Metadata) FindLayer(ref string) *Layer {
	for _, l := range md.Manifest.Layers {
		if l.Digest == ref {
			return l
		}
	}

	return nil
}

func (md Metadata) FindLinkForDigest(ref string) (string, error) {
	for _, c := range md.Manifest.Config {
		if c.Digest == ref || c.Reference == ref {
<<<<<<< HEAD
=======
			color.Red("found skylink from config: %s\n", ref)
>>>>>>> c5373d19
			return c.SkynetLink, nil
		}
	}

	for _, l := range md.Manifest.Layers {
		if l.Digest == ref {
			color.Red("found skylink from manifest: %s\n", ref)
			return l.SkynetLink, nil
		}
	}

	return "", fmt.Errorf("ref does not exists")
}

func (lr LayerRef) Bytes() []byte {
	bz, err := json.Marshal(lr)
	if err != nil {
		return nil
	}

	return bz
}<|MERGE_RESOLUTION|>--- conflicted
+++ resolved
@@ -24,7 +24,6 @@
 		MediaType     string    `json:"mediaType"`
 		Layers        []*Layer  `json:"layers"`
 		Config        []*Config `json:"config"`
-<<<<<<< HEAD
 	}
 
 	Blob struct {
@@ -33,18 +32,11 @@
 		Digest     string
 		Skylink    string
 		UUID       string
-=======
->>>>>>> c5373d19
 	}
 
 	Layer struct {
 		MediaType  string `json:"mediaType"`
-<<<<<<< HEAD
 		Blobs      []Blob `json:"blobs"`
-=======
-		RangeStart uint32
-		RangeEnd   uint32
->>>>>>> c5373d19
 		Size       int    `json:"size"`
 		Digest     string `json:"digest"`
 		SkynetLink string `json:"skynetLink"`
@@ -116,17 +108,12 @@
 func (md Metadata) FindLinkForDigest(ref string) (string, error) {
 	for _, c := range md.Manifest.Config {
 		if c.Digest == ref || c.Reference == ref {
-<<<<<<< HEAD
-=======
-			color.Red("found skylink from config: %s\n", ref)
->>>>>>> c5373d19
 			return c.SkynetLink, nil
 		}
 	}
 
 	for _, l := range md.Manifest.Layers {
 		if l.Digest == ref {
-			color.Red("found skylink from manifest: %s\n", ref)
 			return l.SkynetLink, nil
 		}
 	}
