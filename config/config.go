--- conflicted
+++ resolved
@@ -3,13 +3,10 @@
 import (
 	"bytes"
 	"crypto/rsa"
-<<<<<<< HEAD
 	"crypto/sha256"
 	"crypto/x509"
 	"encoding/base32"
-=======
 	"errors"
->>>>>>> 255ac0fc
 	"fmt"
 	"strings"
 	"time"
